import "./polyfills.ts"
import { BufferLike, StreamLike, normalizeInput, ReadableFromIter } from "./input.ts"
<<<<<<< HEAD
import { loadFiles, ForAwaitable } from "./zip.ts"
=======
import { normalizeMetadata } from "./metadata.ts"
import { loadFiles, contentLength } from "./zip.ts"
>>>>>>> 184912a6

/** The file name, modification date and size will be read from the input;
 * extra arguments can be given to override the input’s metadata. */
type InputWithMeta = File | Response | { input: File | Response, name?: any, lastModified?: any, size?: number }

/** Intrinsic size, but the file name must be provided and modification date can’t be guessed. */
type InputWithSizeMeta = { input: BufferLike, name: any, lastModified?: any, size?: number }

/** The file name must be provided ; modification date and content length can’t be guessed. */
type InputWithoutMeta = { input: StreamLike, name: any, lastModified?: any, size?: number }

/** Both filename and size must be provided ; input is not helpful here. */
type JustMeta = { input?: StreamLike | undefined, name: any, lastModified?: any, size: number }

<<<<<<< HEAD
async function* normalizeFiles(files: ForAwaitable<InputWithMeta | InputWithoutMeta>) {
=======
type ForAwaitable<T> = AsyncIterable<T> | Iterable<T>

type Options = {
  /** If provided, the returned Response will have its `Content-Length` header set to this value.
   * It can be computed accurately with the `predictLength` function. */
  length?: number
  /** If provided, the returned Response will have its `Content-Length` header set to the result of
   * calling `predictLength` on that metadata. Overrides the `length` option. */
  metadata?: Iterable<InputWithMeta | InputWithSizeMeta | JustMeta>
}

function normalizeArgs(file: InputWithMeta | InputWithSizeMeta | InputWithoutMeta | JustMeta) {
  return file instanceof File || file instanceof Response
    ? [[file], [file]] as const
    : [[file.input, file.name, file.size], [file.input, file.lastModified]] as const
}

function* mapMeta(files: Iterable<InputWithMeta | InputWithSizeMeta | JustMeta>) {
  // @ts-ignore type inference isn't good enough for this… yet…
  // but rewriting the code to be more explicit would make it longer
  for (const file of files) yield normalizeMetadata(...normalizeArgs(file)[0])
}

async function* mapFiles(files: ForAwaitable<InputWithMeta | InputWithSizeMeta | InputWithoutMeta>) {
>>>>>>> 184912a6
  for await (const file of files) {
    const [metaArgs, dataArgs] = normalizeArgs(file)
    // @ts-ignore type inference isn't good enough for this… yet…
    // but rewriting the code to be more explicit would make it longer
    yield Object.assign(normalizeInput(...dataArgs), normalizeMetadata(...metaArgs))
  }
}

/** Given an iterable of file metadata (or equivalent),
 * @returns the exact byte length of the Zip file that would be generated by `downloadZip`. */
export const predictLength = (files: Iterable<InputWithMeta | InputWithSizeMeta | JustMeta>) => contentLength(mapMeta(files))

export function downloadZip(files: ForAwaitable<InputWithMeta | InputWithSizeMeta | InputWithoutMeta>, options: Options = {}) {
  const headers: Record<string, any> = { "Content-Type": "application/zip", "Content-Disposition": "attachment" }
  if (Number.isInteger(options.length) && options.length! > 0) headers["Content-Length"] = options.length
  if (options.metadata) headers["Content-Length"] = predictLength(options.metadata)
  return new Response(ReadableFromIter(loadFiles(mapFiles(files))), { headers })
}<|MERGE_RESOLUTION|>--- conflicted
+++ resolved
@@ -1,34 +1,25 @@
 import "./polyfills.ts"
 import { BufferLike, StreamLike, normalizeInput, ReadableFromIter } from "./input.ts"
-<<<<<<< HEAD
-import { loadFiles, ForAwaitable } from "./zip.ts"
-=======
 import { normalizeMetadata } from "./metadata.ts"
-import { loadFiles, contentLength } from "./zip.ts"
->>>>>>> 184912a6
+import { loadFiles, contentLength, ForAwaitable } from "./zip.ts"
 
 /** The file name, modification date and size will be read from the input;
  * extra arguments can be given to override the input’s metadata. */
-type InputWithMeta = File | Response | { input: File | Response, name?: any, lastModified?: any, size?: number }
+type InputWithMeta = File | Response | { input: File | Response, name?: any, lastModified?: any, size?: number | bigint }
 
 /** Intrinsic size, but the file name must be provided and modification date can’t be guessed. */
-type InputWithSizeMeta = { input: BufferLike, name: any, lastModified?: any, size?: number }
+type InputWithSizeMeta = { input: BufferLike, name: any, lastModified?: any, size?: number | bigint }
 
 /** The file name must be provided ; modification date and content length can’t be guessed. */
-type InputWithoutMeta = { input: StreamLike, name: any, lastModified?: any, size?: number }
+type InputWithoutMeta = { input: StreamLike, name: any, lastModified?: any, size?: number | bigint }
 
 /** Both filename and size must be provided ; input is not helpful here. */
-type JustMeta = { input?: StreamLike | undefined, name: any, lastModified?: any, size: number }
-
-<<<<<<< HEAD
-async function* normalizeFiles(files: ForAwaitable<InputWithMeta | InputWithoutMeta>) {
-=======
-type ForAwaitable<T> = AsyncIterable<T> | Iterable<T>
+type JustMeta = { input?: StreamLike | undefined, name: any, lastModified?: any, size: number | bigint }
 
 type Options = {
   /** If provided, the returned Response will have its `Content-Length` header set to this value.
    * It can be computed accurately with the `predictLength` function. */
-  length?: number
+  length?: number | bigint
   /** If provided, the returned Response will have its `Content-Length` header set to the result of
    * calling `predictLength` on that metadata. Overrides the `length` option. */
   metadata?: Iterable<InputWithMeta | InputWithSizeMeta | JustMeta>
@@ -47,7 +38,6 @@
 }
 
 async function* mapFiles(files: ForAwaitable<InputWithMeta | InputWithSizeMeta | InputWithoutMeta>) {
->>>>>>> 184912a6
   for await (const file of files) {
     const [metaArgs, dataArgs] = normalizeArgs(file)
     // @ts-ignore type inference isn't good enough for this… yet…
@@ -62,7 +52,7 @@
 
 export function downloadZip(files: ForAwaitable<InputWithMeta | InputWithSizeMeta | InputWithoutMeta>, options: Options = {}) {
   const headers: Record<string, any> = { "Content-Type": "application/zip", "Content-Disposition": "attachment" }
-  if (Number.isInteger(options.length) && options.length! > 0) headers["Content-Length"] = options.length
-  if (options.metadata) headers["Content-Length"] = predictLength(options.metadata)
+  if ((typeof options.length === "bigint" || Number.isInteger(options.length)) && options.length! > 0) headers["Content-Length"] = String(options.length)
+  if (options.metadata) headers["Content-Length"] = String(predictLength(options.metadata))
   return new Response(ReadableFromIter(loadFiles(mapFiles(files))), { headers })
 }