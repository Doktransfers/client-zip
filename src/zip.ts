--- conflicted
+++ resolved
@@ -16,7 +16,7 @@
 
 type Zip64FieldLength = 0 | 12 | 28
 
-export function contentLength(files: Iterable<Metadata>) {
+export function contentLength(files: Iterable<Omit<Metadata, 'nameIsBuffer'>>) {
   let centralLength = BigInt(endLength)
   let offset = 0n
   let archiveNeedsZip64 = false
@@ -37,9 +37,6 @@
   return centralLength + offset
 }
 
-<<<<<<< HEAD
-export async function* loadFiles(files: ForAwaitable<ZipEntryDescription & Metadata>) {
-=======
 export function flagNameUTF8({encodedName, nameIsBuffer}: Metadata, buffersAreUTF8?: boolean) {
   // @ts-ignore
   return (!nameIsBuffer || (buffersAreUTF8 ?? tryUTF8(encodedName))) * 0b1000
@@ -51,8 +48,7 @@
   return true
 }
 
-export async function* loadFiles(files: AsyncIterable<ZipFileDescription & Metadata>, options: Options) {
->>>>>>> 59a4cfef
+export async function* loadFiles(files: ForAwaitable<ZipEntryDescription & Metadata>, options: Options) {
   const centralRecord: Uint8Array[] = []
   let offset = 0n
   let fileCount = 0n
@@ -72,11 +68,7 @@
     const zip64HeaderLength = (bigOffset * 12 | bigFile * 28) as Zip64FieldLength
     yield dataDescriptor(file, bigFile)
 
-<<<<<<< HEAD
-    centralRecord.push(centralHeader(file, offset, zip64HeaderLength))
-=======
-    centralRecord.push(centralHeader(file, offset, flags))
->>>>>>> 59a4cfef
+    centralRecord.push(centralHeader(file, offset, flags, zip64HeaderLength))
     centralRecord.push(file.encodedName)
     if (zip64HeaderLength) centralRecord.push(zip64ExtraField(file, offset, zip64HeaderLength))
     if (bigFile) offset += 8n // because the data descriptor will have 64-bit sizes
@@ -123,17 +115,10 @@
   yield makeUint8Array(end)
 }
 
-<<<<<<< HEAD
-export function fileHeader(file: ZipEntryDescription & Metadata) {
+export function fileHeader(file: ZipEntryDescription & Metadata, flags = 0) {
   const header = makeBuffer(fileHeaderLength)
   header.setUint32(0, fileHeaderSignature)
-  header.setUint32(4, 0x2d_00_0800) // ZIP version 4.5 | flags, bit 3 on = size and CRCs will be zero
-=======
-export function fileHeader(file: ZipFileDescription & Metadata, flags = 0) {
-  const header = makeBuffer(fileHeaderLength)
-  header.setUint32(0, fileHeaderSignature)
-  header.setUint32(4, 0x14_00_0800 | flags) // ZIP version 2.0 | flags, bit 3 on = size and CRCs will be zero
->>>>>>> 59a4cfef
+  header.setUint32(4, 0x2d_00_0800 | flags) // ZIP version 4.5 | flags, bit 3 on = size and CRCs will be zero
   // leave compression = zero (2 bytes) until we implement compression
   formatDOSDateTime(file.modDate, header, 10)
   // leave CRC = zero (4 bytes) because we'll write it later, in the central repo
@@ -177,19 +162,11 @@
   return makeUint8Array(header)
 }
 
-<<<<<<< HEAD
-export function centralHeader(file: ZipEntryDescription & Metadata, offset: bigint, zip64HeaderLength: Zip64FieldLength = 0) {
+export function centralHeader(file: ZipEntryDescription & Metadata, offset: bigint, flags = 0, zip64HeaderLength: Zip64FieldLength = 0) {
   const header = makeBuffer(centralHeaderLength)
   header.setUint32(0, centralHeaderSignature)
   header.setUint32(4, 0x2d03_2d_00) // UNIX app version 4.5 | ZIP version 4.5
-  header.setUint16(8, 0x0800) // flags, bit 3 on
-=======
-export function centralHeader(file: ZipFileDescription & Metadata, offset: number, flags = 0) {
-  const header = makeBuffer(centralHeaderLength)
-  header.setUint32(0, centralHeaderSignature)
-  header.setUint32(4, 0x1503_14_00) // UNIX app version 2.1 | ZIP version 2.0
   header.setUint16(8, 0x0800 | flags) // flags, bit 3 on
->>>>>>> 59a4cfef
   // leave compression = zero (2 bytes) until we implement compression
   formatDOSDateTime(file.modDate, header, 12)
   header.setUint32(16, file.isFile ? file.crc! : 0, true)
