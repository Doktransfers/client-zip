import { encodeString, makeUint8Array } from "./utils.ts"
import type { BufferLike, StreamLike } from "./input.ts"

export type Metadata = {
  encodedName: Uint8Array
<<<<<<< HEAD
  uncompressedSize?: bigint
=======
  uncompressedSize?: number
  /** keep track of whether the filename was supplied as a Buffer-like object */
  nameIsBuffer: boolean
>>>>>>> 59a4cfef
}

/** The file name and modification date will be read from the input if it is a File or Response;
 * extra arguments can be given to override the input's metadata.
 * For other types of input, the `name` is required and `modDate` will default to *now*.
 * @param name will be coerced, so… whatever, but Uint8Array or string would be nice
 */
<<<<<<< HEAD
export function normalizeMetadata(input?: File | Response | BufferLike | StreamLike, encodedName?: any, size?: number | bigint): Metadata {
  if (encodedName !== undefined && !(encodedName instanceof Uint8Array)) encodedName = encodeString(encodedName)

  if (input instanceof File) return {
    encodedName: fixFilename(encodedName || encodeString(input.name)),
    uncompressedSize: BigInt(input.size)
=======
export function normalizeMetadata(input?: File | Response | BufferLike | StreamLike, name?: unknown, size?: number): Metadata {
  let [encodedName, nameIsBuffer] = normalizeName(name)

  if (input instanceof File) return {
    encodedName: fixFilename(encodedName || encodeString(input.name)), uncompressedSize: input.size, nameIsBuffer
>>>>>>> 59a4cfef
  }
  if (input instanceof Response) {
    const contentDisposition = input.headers.get("content-disposition")
    const filename = contentDisposition && contentDisposition.match(/;\s*filename\*?=["']?(.*?)["']?$/i)
    const urlName = filename && filename[1] || input.url && new URL(input.url).pathname.split("/").findLast(Boolean)
    const decoded = urlName && decodeURIComponent(urlName)
    // @ts-ignore allow coercion from null to zero
    const length = size || +input.headers.get('content-length')
<<<<<<< HEAD
    return { encodedName: fixFilename(encodedName || encodeString(decoded)), uncompressedSize: BigInt(length) }
  }
  encodedName = fixFilename(encodedName, input !== undefined || size !== undefined)
  if (typeof input === "string") return { encodedName, uncompressedSize: BigInt(encodeString(input).length) }
  if (input instanceof Blob) return { encodedName, uncompressedSize: BigInt(input.size) }
  if (input instanceof ArrayBuffer || ArrayBuffer.isView(input)) return { encodedName, uncompressedSize: BigInt(input.byteLength) }
=======
    return { encodedName: fixFilename(encodedName || encodeString(decoded)), uncompressedSize: length, nameIsBuffer }
  }
  encodedName = fixFilename(encodedName)
  if (typeof input === "string") return { encodedName, uncompressedSize: encodeString(input).length, nameIsBuffer }
  if (input instanceof Blob) return { encodedName, uncompressedSize: input.size, nameIsBuffer }
  if (input instanceof ArrayBuffer || ArrayBuffer.isView(input)) return { encodedName, uncompressedSize: input.byteLength, nameIsBuffer }
>>>>>>> 59a4cfef
  // @ts-ignore
  return { encodedName, uncompressedSize: getUncompressedSize(input, size), nameIsBuffer }
}

function getUncompressedSize(input: any, size: number | bigint) {
  if (size > -1) {
    return BigInt(size);
  }
  return input ? undefined : 0n;
}

<<<<<<< HEAD
function fixFilename(encodedName: Uint8Array | undefined, isFile = true) {
=======
function normalizeName(name: unknown): [encodedName: Uint8Array | undefined, nameIsBuffer: boolean] {
  if (!name) return [undefined, false]
  if (name instanceof Uint8Array) return [name, true]
  if (ArrayBuffer.isView(name) || name instanceof ArrayBuffer) return [makeUint8Array(name), true]
  return [encodeString(name), false]
}

function fixFilename(encodedName: Uint8Array | undefined) {
>>>>>>> 59a4cfef
  if (!encodedName || encodedName.every(c => c === 47)) throw new Error("The file must have a name.")
  // remove trailing slashes in files
  if (isFile) while (encodedName[encodedName.length-1] === 47) encodedName = encodedName.subarray(0, -1)
  else // add a trailing slash to folders
    if (encodedName[encodedName.length-1] !== 47) encodedName = new Uint8Array([...encodedName, 47])
  return encodedName
}<|MERGE_RESOLUTION|>--- conflicted
+++ resolved
@@ -3,13 +3,9 @@
 
 export type Metadata = {
   encodedName: Uint8Array
-<<<<<<< HEAD
   uncompressedSize?: bigint
-=======
-  uncompressedSize?: number
   /** keep track of whether the filename was supplied as a Buffer-like object */
   nameIsBuffer: boolean
->>>>>>> 59a4cfef
 }
 
 /** The file name and modification date will be read from the input if it is a File or Response;
@@ -17,20 +13,11 @@
  * For other types of input, the `name` is required and `modDate` will default to *now*.
  * @param name will be coerced, so… whatever, but Uint8Array or string would be nice
  */
-<<<<<<< HEAD
-export function normalizeMetadata(input?: File | Response | BufferLike | StreamLike, encodedName?: any, size?: number | bigint): Metadata {
-  if (encodedName !== undefined && !(encodedName instanceof Uint8Array)) encodedName = encodeString(encodedName)
-
-  if (input instanceof File) return {
-    encodedName: fixFilename(encodedName || encodeString(input.name)),
-    uncompressedSize: BigInt(input.size)
-=======
-export function normalizeMetadata(input?: File | Response | BufferLike | StreamLike, name?: unknown, size?: number): Metadata {
+export function normalizeMetadata(input?: File | Response | BufferLike | StreamLike, name?: unknown, size?: number | bigint): Metadata {
   let [encodedName, nameIsBuffer] = normalizeName(name)
 
   if (input instanceof File) return {
-    encodedName: fixFilename(encodedName || encodeString(input.name)), uncompressedSize: input.size, nameIsBuffer
->>>>>>> 59a4cfef
+    encodedName: fixFilename(encodedName || encodeString(input.name)), uncompressedSize: BigInt(input.size), nameIsBuffer
   }
   if (input instanceof Response) {
     const contentDisposition = input.headers.get("content-disposition")
@@ -39,21 +26,12 @@
     const decoded = urlName && decodeURIComponent(urlName)
     // @ts-ignore allow coercion from null to zero
     const length = size || +input.headers.get('content-length')
-<<<<<<< HEAD
-    return { encodedName: fixFilename(encodedName || encodeString(decoded)), uncompressedSize: BigInt(length) }
+    return { encodedName: fixFilename(encodedName || encodeString(decoded)), uncompressedSize: BigInt(length), nameIsBuffer }
   }
   encodedName = fixFilename(encodedName, input !== undefined || size !== undefined)
-  if (typeof input === "string") return { encodedName, uncompressedSize: BigInt(encodeString(input).length) }
-  if (input instanceof Blob) return { encodedName, uncompressedSize: BigInt(input.size) }
-  if (input instanceof ArrayBuffer || ArrayBuffer.isView(input)) return { encodedName, uncompressedSize: BigInt(input.byteLength) }
-=======
-    return { encodedName: fixFilename(encodedName || encodeString(decoded)), uncompressedSize: length, nameIsBuffer }
-  }
-  encodedName = fixFilename(encodedName)
-  if (typeof input === "string") return { encodedName, uncompressedSize: encodeString(input).length, nameIsBuffer }
-  if (input instanceof Blob) return { encodedName, uncompressedSize: input.size, nameIsBuffer }
-  if (input instanceof ArrayBuffer || ArrayBuffer.isView(input)) return { encodedName, uncompressedSize: input.byteLength, nameIsBuffer }
->>>>>>> 59a4cfef
+  if (typeof input === "string") return { encodedName, uncompressedSize: BigInt(encodeString(input).length), nameIsBuffer }
+  if (input instanceof Blob) return { encodedName, uncompressedSize: BigInt(input.size), nameIsBuffer }
+  if (input instanceof ArrayBuffer || ArrayBuffer.isView(input)) return { encodedName, uncompressedSize: BigInt(input.byteLength), nameIsBuffer }
   // @ts-ignore
   return { encodedName, uncompressedSize: getUncompressedSize(input, size), nameIsBuffer }
 }
@@ -65,9 +43,6 @@
   return input ? undefined : 0n;
 }
 
-<<<<<<< HEAD
-function fixFilename(encodedName: Uint8Array | undefined, isFile = true) {
-=======
 function normalizeName(name: unknown): [encodedName: Uint8Array | undefined, nameIsBuffer: boolean] {
   if (!name) return [undefined, false]
   if (name instanceof Uint8Array) return [name, true]
@@ -75,8 +50,7 @@
   return [encodeString(name), false]
 }
 
-function fixFilename(encodedName: Uint8Array | undefined) {
->>>>>>> 59a4cfef
+function fixFilename(encodedName: Uint8Array | undefined, isFile = true) {
   if (!encodedName || encodedName.every(c => c === 47)) throw new Error("The file must have a name.")
   // remove trailing slashes in files
   if (isFile) while (encodedName[encodedName.length-1] === 47) encodedName = encodedName.subarray(0, -1)
