import { encodeString, makeUint8Array } from "./utils.ts"

export type BufferLike = ArrayBuffer | string | ArrayBufferView | Blob
export type StreamLike = ReadableStream<Uint8Array> | AsyncIterable<BufferLike>
export type ZipFileDescription = {
  modDate: Date
  bytes: ReadableStream<Uint8Array> | Uint8Array | Promise<Uint8Array>
  crc?: number // will be computed later
  isFile: true
}
export type ZipFolderDescription = {
  modDate: Date
  isFile: false
}
export type ZipEntryDescription = ZipFileDescription | ZipFolderDescription;

/** The file name and modification date will be read from the input if it is a File or Response;
 * extra arguments can be given to override the input's metadata.
 * For other types of input, the `name` is required and `modDate` will default to *now*.
 * @param modDate should be a Date or timestamp or anything else that works in `new Date()`
 */
export function normalizeInput(input: File | Response | BufferLike | StreamLike, modDate?: any): ZipFileDescription;
export function normalizeInput(input: undefined, modDate?: any): ZipFolderDescription;
export function normalizeInput(input?: File | Response | BufferLike | StreamLike, modDate?: any): ZipEntryDescription {
  if (modDate !== undefined && !(modDate instanceof Date)) modDate = new Date(modDate)

  if (input instanceof File) return {
    isFile: true,
    modDate: modDate || new Date(input.lastModified),
    bytes: input.stream()
  }
  if (input instanceof Response) return {
    isFile: true,
    modDate: modDate || new Date(input.headers.get("Last-Modified") || Date.now()),
    bytes: input.body!
  }

  if (modDate === undefined) modDate = new Date()
  else if (isNaN(modDate)) throw new Error("Invalid modification date.")
<<<<<<< HEAD
  if (input === undefined) return { isFile: false, modDate }
  if (typeof input === "string") return { isFile: true, modDate, bytes: encodeString(input) }
  if (input instanceof Blob) return { isFile: true, modDate, bytes: input.stream() }
  if (input instanceof Uint8Array || input instanceof ReadableStream) return { isFile: true, modDate, bytes: input }
  if (input instanceof ArrayBuffer || ArrayBuffer.isView(input)) return { isFile: true, modDate, bytes: makeUint8Array(input) }
  if (Symbol.asyncIterator in input) return { isFile: true, modDate, bytes: ReadableFromIter(input) }
=======
  if (typeof input === "string") return { modDate, bytes: encodeString(input) }
  if (input instanceof Blob) return { modDate, bytes: input.stream() }
  if (input instanceof Uint8Array || input instanceof ReadableStream) return { modDate, bytes: input }
  if (input instanceof ArrayBuffer || ArrayBuffer.isView(input)) return { modDate, bytes: makeUint8Array(input) }
  if (Symbol.asyncIterator in input) return { modDate, bytes: ReadableFromIterator(input[Symbol.asyncIterator]()) }
>>>>>>> a697ef42
  throw new TypeError("Unsupported input format.")
}

export function ReadableFromIterator<T extends BufferLike>(iter: AsyncIterator<T>, upstream: AsyncIterator<any> = iter) {
  return new ReadableStream<Uint8Array>({
    async pull(controller) {
      let pushedSize = 0
      while (controller.desiredSize! > pushedSize) {
        const next = await iter.next()
        if (next.value) {
          const chunk = normalizeChunk(next.value)
          controller.enqueue(chunk)
          pushedSize += chunk.byteLength
        }
        else {
          controller.close()
          break
        }
      }
    },
    cancel(err) {
      upstream.throw?.(err)
    }
  })
}

export function normalizeChunk(chunk: BufferLike) {
  if (typeof chunk === "string") return encodeString(chunk)
  if (chunk instanceof Uint8Array) return chunk
  return makeUint8Array(chunk)
}<|MERGE_RESOLUTION|>--- conflicted
+++ resolved
@@ -37,20 +37,12 @@
 
   if (modDate === undefined) modDate = new Date()
   else if (isNaN(modDate)) throw new Error("Invalid modification date.")
-<<<<<<< HEAD
   if (input === undefined) return { isFile: false, modDate }
   if (typeof input === "string") return { isFile: true, modDate, bytes: encodeString(input) }
   if (input instanceof Blob) return { isFile: true, modDate, bytes: input.stream() }
   if (input instanceof Uint8Array || input instanceof ReadableStream) return { isFile: true, modDate, bytes: input }
   if (input instanceof ArrayBuffer || ArrayBuffer.isView(input)) return { isFile: true, modDate, bytes: makeUint8Array(input) }
-  if (Symbol.asyncIterator in input) return { isFile: true, modDate, bytes: ReadableFromIter(input) }
-=======
-  if (typeof input === "string") return { modDate, bytes: encodeString(input) }
-  if (input instanceof Blob) return { modDate, bytes: input.stream() }
-  if (input instanceof Uint8Array || input instanceof ReadableStream) return { modDate, bytes: input }
-  if (input instanceof ArrayBuffer || ArrayBuffer.isView(input)) return { modDate, bytes: makeUint8Array(input) }
-  if (Symbol.asyncIterator in input) return { modDate, bytes: ReadableFromIterator(input[Symbol.asyncIterator]()) }
->>>>>>> a697ef42
+  if (Symbol.asyncIterator in input) return { isFile: true, modDate, bytes: ReadableFromIterator(input[Symbol.asyncIterator]()) }
   throw new TypeError("Unsupported input format.")
 }
 
