![Test](https://github.com/Touffy/client-zip/workflows/Test/badge.svg)
![Size](https://badgen.net/bundlephobia/minzip/client-zip)
![Dependencies](https://badgen.net/bundlephobia/dependency-count/client-zip)
![Types](https://badgen.net/npm/types/client-zip)

# What is `client-zip` ?

`client-zip` concatenates multiple files (e.g. from multiple HTTP requests) into a single ZIP, **in the browser**, so you can let your users download all the files in one click. It does *not* compress the files or unzip existing archives.

`client-zip` is lightweight (5.7 kB minified, 2.2 kB gzipped), dependency-free, and 40 times faster than the old JSZip.

* [Quick Start](#Quick-Start)
* [Compatibility](#Compatibility)
* [Usage](#Usage)
* [Benchmarks](#Benchmarks)
* [Known Issues](#Known-Issues)
* [Roadmap](#Roadmap)
* [Notes and F.A.Q.](#Notes)

# Quick Start

```sh
npm i client-zip
```

(or just load the module from a CDN such as [UNPKG](https://unpkg.com/client-zip/index.js) or [jsDelivr](https://cdn.jsdelivr.net/npm/client-zip/index.js))

For direct usage with a ServiceWorker's `importScripts`, a [worker.js](https://unpkg.com/client-zip/worker.js) file is also available alongside the module.

```javascript
import { downloadZip } from "https://cdn.jsdelivr.net/npm/client-zip/index.js"

async function downloadTestZip() {
  // define what we want in the ZIP
  const code = await fetch("https://raw.githubusercontent.com/Touffy/client-zip/master/src/index.ts")
  const intro = { name: "intro.txt", lastModified: new Date(), input: "Hello. This is the client-zip library." }

  // get the ZIP stream in a Blob
  const blob = await downloadZip([intro, code]).blob()

  // make and click a temporary link to download the Blob
  const link = document.createElement("a")
  link.href = URL.createObjectURL(blob)
  link.download = "test.zip"
  link.click()
  link.remove()

  // in real life, don't forget to revoke your Blob URLs if you use them
}
```

# Compatibility

client-zip works in all modern browsers (and Deno) out of the box. If you bundle it with your app and try to transpile it down to lower than ES2020, it will break because it needs BigInts. [Version 1.x](https://www.npmjs.com/package/client-zip/v/nozip64) may be painfully transpiled down to as low as ES2015.

The default release of version 2 targets ES2020 and is a bare ES6 module + an IIFE version suitable for a ServiceWorker's `importScript`. Version 1 releases were built for ES2018.

When necessary, client-zip will generate Zip64 archives. Those are not readable by every ZIP reader out there, especially with the streaming flag.

# Usage

The module exports three functions:
```typescript
function downloadZip(files: ForAwaitable<InputTypes>, options?: Options): Response

function makeZip(files: ForAwaitable<InputTypes>): ReadableStream

function predictLength(metadata: Iterable<MetadataTypes>): bigint
```

`downloadZip` is obviously the main function and the only one exposed by the worker script. You give it an [(*async* or not) iterable a.k.a ForAwaitable](https://github.com/microsoft/TypeScript/issues/36153) list of inputs. Each input (`InputTypes`) can be:
* a [`Response`](https://developer.mozilla.org/en-US/docs/Web/API/Response)
* a [`File`](https://developer.mozilla.org/en-US/docs/Web/API/File)
* or an object with the properties:
  - `name`: the file name ; optional if your input is a File or a Response because they have relevant metadata
  - `lastModified`: last modification date of the file (defaults to `new Date()` unless the input is a File or Response with a valid "Last-Modified" header)
  - `input`: something that contains your data; it can be a `File`, a `Blob`, a `Response`, some kind of `ArrayView` or a raw `ArrayBuffer`, a `ReadableStream<Uint8Array>` (yes, only Uint8Arrays, but most APIs give you just that type anyway), an `AsyncIterable<ArrayBuffer | ArrayView | string>`, … or just a string.

The *options* argument currently supports two properties, `length` and `metadata` (see [Content-Length prediction](#content-length-prediction) just below).

The function returns a `Response` immediately. You don't need to wait for the whole ZIP to be ready. It's up to you if you want to pipe the Response somewhere (e.g. if you are using `client-zip` inside a ServiceWorker) or let the browser buffer it all in a Blob.

Unless your list of inputs is quite small, you should prefer generators (when zipping Files or other resources that are already available) and async generators (when zipping Responses so you can `fetch` them lazily, or other resources that are generated last-minute so you don't need to store them longer than necessary) to provide the inputs to `downloadZip`.

`makeZip` is just like `downloadZip` except it returns the underlying `ReadableStream` directly, for use cases that do not involve actually downloading to the client filesystem.

## Content-Length prediction

Because of client-zip's streaming design, it can't look ahead at all the files to determine how big the complete archive will be. The returned `Response` will therefore not have a "Content-Length" header, and that can be problematic.

Starting with version 1.5, if you are able to gather all the relevant metadata (file sizes and names) before calling `downloadZip`, you can get it to predict the exact size of the archive and include it as a "Content-Length" header. The metadata must be a synchronous iterable, where each item (`MetadataTypes`) can be :

* a [`Response`](https://developer.mozilla.org/en-US/docs/Web/API/Response), either from the actual request you will use as input, or a HEAD request (either way, the response body will not be consumed at this point)
* a [`File`](https://developer.mozilla.org/en-US/docs/Web/API/File)
* or an object with the properties:
  - `name`: the file name ; optional if your input is a File or a Response because they have relevant metadata
  - `size`: the byte length of the file ; also optional if you provide a File or a Response with a Content-Length header
  - `input`: same as what you'd pass as the actual input, except this is optional here, and passing a Stream is completely useless

If you already have Files (e.g. in a form input), it's alright to pass them as metadata too. However, if you would normally `fetch` each file from a server, or generate them dynamically, please try using a dedicated metadata endpoint or function, and transforming its response into an array of `{name, size}` objects, rather than doing all the requests or computations in advance just to get a Content-Length.

An object with a *name* but no *input* and no *size* (not even zero) will be interpreted as an empty folder and renamed accordingly. To properly specify emtpy files without an *input*, set the *size* explicitly to zero (`0` or `0n`).

This iterable of metadata can be passed as the `metadata` property of `downloadZip`'s *options*, or, if you want to display the predicted size without actually creating the Zip file, to the `predictLength` function (not exposed in the worker script). Naturally, the metadata and actual data must match, and be **provided in the same order!** Otherwise, there could be inaccuracies in Zip64 lengths.

In the case of `predictLength`, you can even save the return value and pass it later to `downloadZip` as the `length` option, instead of repeating the `metadata`.

# Benchmarks

*updated in may 2023*

I started this project because I wasn't impressed with what — at the time — appeared to be the only other ZIP library for browsers, [JSZip](https://stuk.github.io/jszip/). I later found other libraries, which I've included in the new benchmarks, and JSZip has improved dramatically (version 3.6 was 40 times slower vs. currently only 40% slower).

I requested Blob outputs from each lib, without compression. I measured the time until the blob was ready, on my M1 Pro. Sounds fair?

**Experiemnt 1** consists of 4 files (total 539 MB) manually added to a file input from my local filesystem, so there is no latency and the ZIP format structural overhead is insignificant.

**Experiemnt 2** is a set of 6214 small TGA files (total 119 MB). I tried to load them with a file input as before, but my browsers kept throwing errors while processing the large array of Files. So I had to switch to a different method, where the files are served over HTTP locally by nginx and *fetched* lazily. Unfortunately, that causes some atrocious latency across the board.

<<<<<<< HEAD
|                    |        | `client-zip`@2.4.0 |   fflate@0.7.4  |   zip.js@2.7.6  |   conflux@4.0.3  |   JSZip@3.10.1   |
|:-------------------|--------|-------------------:|----------------:|----------------:|-----------------:|-----------------:|
|  **experiment 1**  | Safari |    1 833 (σ=27) ms | 2 162 (σ=15) ms | 2 171 (σ=20) ms | 2 340 (σ=113) ms | 2 937 (σ=119) ms |
| baseline: 1 653 ms | Chrome |    2 480 (σ=41) ms |  1 601 (σ=4) ms |  1 591 (σ=6) ms |  4 268 (σ=44) ms |  3 921 (σ=15) ms |
|  **experiment 2**  | Safari |    2 173 (σ=11) ms | 2 157 (σ=23) ms | 2 164 (σ=25) ms |  1 794 (σ=13) ms |  2 631 (σ=27) ms |
|  baseline: 615 ms  | Chrome |    3 567 (σ=77) ms |  3 506 (σ=9) ms |  3 505 (σ=6) ms |  3 174 (σ=22) ms | 4 486 (σ=203) ms |
=======
|                   |        | `client-zip`@1.6.0 |  fflate@0.7.4  |  zip.js@2.7.6  |  conflux@4.0.3  |  JSZip@3.10.1   |
|:------------------|--------|-------------------:|---------------:|---------------:|----------------:|----------------:|
|  **experiment 1** | Safari |     1.647 (σ=21) s | 1.792 (σ=15) s | 1.912 (σ=80) s |  1.820 (σ=16) s |  2.122 (σ=60) s |
| baseline: 1.653 s | Chrome |     2.480 (σ=41) s |  1.601 (σ=4) s | 4.251 (σ=53) s |  4.268 (σ=44) s |  3.921 (σ=15) s |
|  **experiment 2** | Safari |     2.173 (σ=11) s | 2.157 (σ=23) s | 3.158 (σ=17) s |  1.794 (σ=13) s |  2.631 (σ=27) s |
| baseline: 0.615 s | Chrome |     3.567 (σ=77) s |  3.506 (σ=9) s | 5.689 (σ=17) s |  3.174 (σ=22) s |  4.602 (σ=50) s |
>>>>>>> 17782397

The experiments were run 10 times (not counting a first run to let the JavaScript engine "warm up") for each lib and each dataset, *with the dev tools closed* (this is important, opening the dev tools has a noticeable impact on CPU and severe impact on HTTP latency). The numbers in the table are the mean time of the ten runs, with the standard deviation in parentheses.

For the baseline, I timed the `zip` process in my UNIX shell. As advertised, fflate run just as fast — in Chrome, anyway, and when there is no overhead for HTTP (experiment 1). In the same test, client-zip beats everyone else in Safari.

Conflux does particularly well with the second experiment because it is fed by a stream of inputs, whose buffer decreases the effect of latency. That is not an intrisic advantage of Conflux but I let it keep the win because it is the only library that recommends this in its README, and it illustrates how buffering several Responses ahead of time can improve performance when dealing with many small requests.

Zip.js workers were disabled because I didn't want to bother fixing the error I got from the library. Using workers on this task could only help by sacrificing lots of memory, anyway. But I suppose Zip.js really needs those workers to offset its disgraceful single-threaded performance.

It's interesting that Chrome performs so much worse than Safari with client-zip and conflux, the two libraries that rely on WHATWG Streams and (in my case) async iterables, whereas it shows better (and extremely consistent) runtimes with fflate, which uses synchronous code with callbacks. Zip.js and JSZip used to be faster in Chrome than Safari, but clearly things have changed.

In a different experiment using Deno to avoid storing very large output files, memory usage for any amount of data remained constant or close enough. My tests maxed out at 36.1 MB of RAM while processing nearly 6 GB.

Now, comparing bundle size is clearly unfair because the others do a bunch of things that my library doesn't. Here you go anyway (sizes are shown in decimal kilobytes):

|                    | `client-zip`@2.4.0 | fflate@0.7.4 | zip.js@2.7.6 | conflux@4.0.3 | JSZip@3.10.1  |
|--------------------|-------------------:|-------------:|--------------:|--------------:|--------------:|
| minified           |             5.7 kB |      29.8 kB |      162.3 kB |      198.8 kB |       94.9 kB |
| minified + gzipped |             2.2 kB |        11 kB |       57.8 kB |       56.6 kB |       27.6 kB |

The datasets I used in the new tests are not public domain, but nothing sensitive either ; I can send them if you ask.

# Known Issues

* client-zip cannot be bundled by SSR frameworks that expect it to run in Node.js too ([workaround](https://github.com/Touffy/client-zip/issues/28#issuecomment-1018033984)).
* Firefox may kill a Service Worker that is still feeding a download ([workaround](https://github.com/Touffy/client-zip/issues/46#issuecomment-1259223708)).
* Safari could not download from a Service Worker until version 15.4 (released 4 march 2022).

# Roadmap

`client-zip` does not support compression, encryption, or any extra fields and attributes. It already meets the need that sparked its creation: combining many `fetch` responses into a one-click donwload for the end user.

**New in version 2**: it now generates Zip64 archives, which increases the limit on file size to 4 Exabytes (because of JavaScript numbers) and total size to 18 Zettabytes.
**New in version 2.2**: archive size can be predicted and used as the response's Content-Length.

If you need a feature, you're very welcome to [open an issue](https://github.com/Touffy/client-zip/issues) or submit a pull request.

### extra fields

Should be straightforward to implement if needed. Maybe `client-zip` should allow extending by third-party code so those extra fields can be plug-ins instead of built into the library.

The UNIX permissions in external attributes (ignored by many readers, though) are hardcoded to 664, could be made configurable.

### <del>ZIP64</del>

Done.

### compression

Limited use case. If the user is going to extract the archive just after downloading anyway, it's a waste of CPU. Implementation should be relatively easy with the new CompressionStream API.

### encryption

AES and RSA encryption could be implemented quite easily with [WebCrypto](https://www.w3.org/TR/WebCryptoAPI/). I just don't see any use case for it (but if there is one, compression would be relevant for it too).

### performance improvements

The current implementation does a fair bit of ArrayBuffer copying and allocation, much of which can be avoided with brand new (and sadly not widely supported yet) browser APIs like [`TextEncoder.encodeInto`](https://encoding.spec.whatwg.org/#dom-textencoder-encodeinto), [`TextEncoderStream`](https://encoding.spec.whatwg.org/#interface-textencoderstream), [BYOB Streams](https://streams.spec.whatwg.org/#byob-readers) and [`TransformStreams`](https://streams.spec.whatwg.org/#ts-model).

CRC-32 computation is, and will certainly remain, by far the largest performance bottleneck in client-zip. Currently, it is implemented with a version of Sarwate's standard algorithm in JavaScript. My initial experiments have shown that a version of the slice-by-8 algorithm using SIMD instructions in WebAssembly can run a bit faster, but the previous (simpler) WASM implementation is now slower than pure JavaScript.

# Notes

## A note about dates

The old DOS date/time format used by ZIP files is an unspecified "local time". Therefore, to ensure the best results for the end user, `client-zip` will use the client's own timezone (not UTC or something decided by the author), resulting in a ZIP archive that varies across different clients. If you write integration tests that expect an exact binary content, make sure you set the machine running the tests to the same timezone as the one that generated the expected content.

## How can I include folders in the archive ?

When the folder has contents, just include the folder hierarchy in its content's filenames (e.g. `{ name: "folder/file.ext", input }` will implicitly create "folder/" and place "file.ext" in it). Empty folders can be specified as `{ name: "folder/" }` (with **no size**, **no input**, and an optional lastModified property). Forward slashes even for Windows users !

Any input object that has no size and no input will be treated as a folder, and a trailing slash will be added to its filename when necessary. Conversely, any input object that has a size or input (even an empty string) will be treated as a file, and the trailing slash will be removed if present.

Usage of `predictLength` or the `metadata` option must be consistent with the actual input. For exampe, if `{ name: "file" }` is passed as metadata, client-zip will think it's an empty folder named "file/". If you then pass `{ input: "", name: "file" }` in the same order to `downloadZip`, it will store the contents as an empty file with no trailing slash ; therefore, the predicted length will be off by at least one.<|MERGE_RESOLUTION|>--- conflicted
+++ resolved
@@ -117,21 +117,12 @@
 
 **Experiemnt 2** is a set of 6214 small TGA files (total 119 MB). I tried to load them with a file input as before, but my browsers kept throwing errors while processing the large array of Files. So I had to switch to a different method, where the files are served over HTTP locally by nginx and *fetched* lazily. Unfortunately, that causes some atrocious latency across the board.
 
-<<<<<<< HEAD
-|                    |        | `client-zip`@2.4.0 |   fflate@0.7.4  |   zip.js@2.7.6  |   conflux@4.0.3  |   JSZip@3.10.1   |
-|:-------------------|--------|-------------------:|----------------:|----------------:|-----------------:|-----------------:|
-|  **experiment 1**  | Safari |    1 833 (σ=27) ms | 2 162 (σ=15) ms | 2 171 (σ=20) ms | 2 340 (σ=113) ms | 2 937 (σ=119) ms |
-| baseline: 1 653 ms | Chrome |    2 480 (σ=41) ms |  1 601 (σ=4) ms |  1 591 (σ=6) ms |  4 268 (σ=44) ms |  3 921 (σ=15) ms |
-|  **experiment 2**  | Safari |    2 173 (σ=11) ms | 2 157 (σ=23) ms | 2 164 (σ=25) ms |  1 794 (σ=13) ms |  2 631 (σ=27) ms |
-|  baseline: 615 ms  | Chrome |    3 567 (σ=77) ms |  3 506 (σ=9) ms |  3 505 (σ=6) ms |  3 174 (σ=22) ms | 4 486 (σ=203) ms |
-=======
-|                   |        | `client-zip`@1.6.0 |  fflate@0.7.4  |  zip.js@2.7.6  |  conflux@4.0.3  |  JSZip@3.10.1   |
+|                   |        | `client-zip`@2.4.0 |  fflate@0.7.4  |  zip.js@2.7.6  |  conflux@4.0.3  |  JSZip@3.10.1   |
 |:------------------|--------|-------------------:|---------------:|---------------:|----------------:|----------------:|
 |  **experiment 1** | Safari |     1.647 (σ=21) s | 1.792 (σ=15) s | 1.912 (σ=80) s |  1.820 (σ=16) s |  2.122 (σ=60) s |
 | baseline: 1.653 s | Chrome |     2.480 (σ=41) s |  1.601 (σ=4) s | 4.251 (σ=53) s |  4.268 (σ=44) s |  3.921 (σ=15) s |
 |  **experiment 2** | Safari |     2.173 (σ=11) s | 2.157 (σ=23) s | 3.158 (σ=17) s |  1.794 (σ=13) s |  2.631 (σ=27) s |
 | baseline: 0.615 s | Chrome |     3.567 (σ=77) s |  3.506 (σ=9) s | 5.689 (σ=17) s |  3.174 (σ=22) s |  4.602 (σ=50) s |
->>>>>>> 17782397
 
 The experiments were run 10 times (not counting a first run to let the JavaScript engine "warm up") for each lib and each dataset, *with the dev tools closed* (this is important, opening the dev tools has a noticeable impact on CPU and severe impact on HTTP latency). The numbers in the table are the mean time of the ten runs, with the standard deviation in parentheses.
 
