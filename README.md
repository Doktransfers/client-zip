![Test](https://github.com/Touffy/client-zip/workflows/Test/badge.svg)
![Size](https://badgen.net/bundlephobia/minzip/client-zip)
![Dependencies](https://badgen.net/bundlephobia/dependency-count/client-zip)
![Types](https://badgen.net/npm/types/client-zip)

# What is `client-zip` ?

`client-zip` concatenates multiple files (e.g. from multiple HTTP requests) into a single ZIP, **in the browser**, so you can let your users download all the files in one click. It does *not* compress the files or unzip existing archives.

`client-zip` is lightweight (6.3 kB minified, 2.6 kB gzipped), dependency-free, and 40 times faster than the old JSZip.

* [Quick Start](#Quick-Start)
* [Compatibility](#Compatibility)
* [Usage](#Usage)
* [Benchmarks](#Benchmarks)
* [Known Issues](#Known-Issues)
* [Roadmap](#Roadmap)
* [Notes and F.A.Q.](#Notes)

# Quick Start

```sh
npm i client-zip
```

(or just load the module from a CDN such as [UNPKG](https://unpkg.com/client-zip/index.js) or [jsDelivr](https://cdn.jsdelivr.net/npm/client-zip/index.js))

For direct usage with a ServiceWorker's `importScripts`, a [worker.js](https://unpkg.com/client-zip/worker.js) file is also available alongside the module.

```javascript
import { downloadZip } from "https://cdn.jsdelivr.net/npm/client-zip/index.js"

async function downloadTestZip() {
  // define what we want in the ZIP
  const code = await fetch("https://raw.githubusercontent.com/Touffy/client-zip/master/src/index.ts")
  const intro = { name: "intro.txt", lastModified: new Date(), input: "Hello. This is the client-zip library." }

  // get the ZIP stream in a Blob
  const blob = await downloadZip([intro, code]).blob()

  // make and click a temporary link to download the Blob
  const link = document.createElement("a")
  link.href = URL.createObjectURL(blob)
  link.download = "test.zip"
  link.click()
  link.remove()

  // in real life, don't forget to revoke your Blob URLs if you use them
}
```

# Compatibility

client-zip works in all modern browsers (and Deno) out of the box. If you bundle it with your app and try to transpile it down to lower than ES2020, it will break because it needs BigInts. [Version 1.x](https://www.npmjs.com/package/client-zip/v/nozip64) may be painfully transpiled down to as low as ES2015.

The default release of version 2 targets ES2020 and is a bare ES module + an IIFE version suitable for a ServiceWorker's `importScript`. Version 1 releases were built for ES2018.

When necessary, client-zip version 2 will generate Zip64 archives. It will always specify "ZIP version 4.5 required to unzip", even when that's not really true. The resulting files are not readable by every ZIP reader out there.

# Usage

The module exports three functions:
```typescript
function downloadZip(files: ForAwaitable<InputTypes>, options?: Options): Response

function makeZip(files: ForAwaitable<InputTypes>, options?: Options): ReadableStream

function predictLength(metadata: Iterable<MetadataTypes>): bigint
```

`downloadZip` is obviously the main function and the only one exposed by the worker script. You give it an [(*async* or not) iterable a.k.a ForAwaitable](https://github.com/microsoft/TypeScript/issues/36153) list of inputs. Each input (`InputTypes`) can be:
* a [`Response`](https://developer.mozilla.org/en-US/docs/Web/API/Response)
* a [`File`](https://developer.mozilla.org/en-US/docs/Web/API/File)
* or an object with the properties:
  - `name`: the file name ; optional if your input is a File or a Response because they have relevant metadata
  - `lastModified`: last modification date of the file (defaults to `new Date()` unless the input is a File or Response with a valid "Last-Modified" header)
  - `input`: something that contains your data; it can be a `File`, a `Blob`, a `Response`, some kind of `ArrayView` or a raw `ArrayBuffer`, a `ReadableStream<Uint8Array>` (yes, only Uint8Arrays, but most APIs give you just that type anyway), an `AsyncIterable<ArrayBuffer | ArrayView | string>`, … or just a string.

The *options* argument currently supports three properties, `length`, `metadata` (see [Content-Length prediction](#content-length-prediction)) and `buffersAreUTF8` (see [Filename encoding](#filename-encoding)).

The function returns a `Response` immediately. You don't need to wait for the whole ZIP to be ready. It's up to you if you want to pipe the Response somewhere (e.g. if you are using `client-zip` inside a ServiceWorker) or let the browser buffer it all in a Blob.

Unless your list of inputs is quite small, you should prefer generators (when zipping Files or other resources that are already available) and async generators (when zipping Responses so you can `fetch` them lazily, or other resources that are generated last-minute so you don't need to store them longer than necessary) to provide the inputs to `downloadZip`.

`makeZip` is just like `downloadZip` except it returns the underlying `ReadableStream` directly, for use cases that do not involve actually downloading to the client filesystem.

## Content-Length prediction

Because of client-zip's streaming design, it can't look ahead at all the files to determine how big the complete archive will be. The returned `Response` will therefore not have a "Content-Length" header, and that can be problematic.

Starting with version 1.5, if you are able to gather all the relevant metadata (file sizes and names) before calling `downloadZip`, you can get it to predict the exact size of the archive and include it as a "Content-Length" header. The metadata must be a synchronous iterable, where each item (`MetadataTypes`) can be :

* a [`Response`](https://developer.mozilla.org/en-US/docs/Web/API/Response), either from the actual request you will use as input, or a HEAD request (either way, the response body will not be consumed at this point)
* a [`File`](https://developer.mozilla.org/en-US/docs/Web/API/File)
* or an object with the properties:
  - `name`: the file name ; optional if your input is a File or a Response because they have relevant metadata
  - `size`: the byte length of the file ; also optional if you provide a File or a Response with a Content-Length header
  - `input`: same as what you'd pass as the actual input, except this is optional here, and passing a Stream is completely useless

If you already have Files (e.g. in a form input), it's alright to pass them as metadata too. However, if you would normally `fetch` each file from a server, or generate them dynamically, please try using a dedicated metadata endpoint or function, and transforming its response into an array of `{name, size}` objects, rather than doing all the requests or computations in advance just to get a Content-Length.

An object with a *name* but no *input* and no *size* (not even zero) will be interpreted as an empty folder and renamed accordingly. To properly specify emtpy files without an *input*, set the *size* explicitly to zero (`0` or `0n`).

This iterable of metadata can be passed as the `metadata` property of `downloadZip`'s *options*, or, if you want to display the predicted size without actually creating the Zip file, to the `predictLength` function (not exposed in the worker script). Naturally, the metadata and actual data must match, and be **provided in the same order!** Otherwise, there could be inaccuracies in Zip64 lengths.

In the case of `predictLength`, you can even save the return value and pass it later to `downloadZip` as the `length` option, instead of repeating the `metadata`.

## Filename encoding

(tl;dr: set `buffersAreUTF8: true` in the *options* argument)

In ZIP archives, the *language encoding flag* indicates that a filename is encoded in UTF-8. Some ZIP archive programs (e.g. build-in ZIP archive viewer in Windows) might not decode UTF-8 filenames correctly if this flag is off.

`client-zip` always encodes **string** filenames (including filenames extracted from URLs) as UTF-8 and sets this flag for the related entries. However, `downloadZip`'s *options* include a `buffersAreUTF8` setting, affecting filenames that you supply as an **ArrayBuffer** (or ArrayView).

By default (when `buffersAreUTF8` is not set or `undefined`), each ArrayBuffer filename will be tested, and flagged only if it is valid UTF-8. It is a safe default, but a little inefficient because UTF-8 is the only thing you can get in most contexts anyway. So you may tell client-zip to skip the test by setting `buffersAreUTF8: true` ; ArrayBuffers will *always* be flagged as UTF-8 without checking.

<small>If you happen to get your filenames from a dusty API reading from an antique filesystem with non-ASCII filenames encoded in some retro 8-bit encoding and you want to keep them that way in the ZIP archive, you may set `buffersAreUTF8: false` ; ArrayBuffer filenames will *never* be flagged as UTF-8. Please beware that the stored filenames will extract correctly only with a ZIP program using the same system encoding as the source.</small>

# Benchmarks

*updated in may 2023*

*updated again in may 2023 (experiment 3)*

I started this project because I wasn't impressed with what — at the time — appeared to be the only other ZIP library for browsers, [JSZip](https://stuk.github.io/jszip/). I later found other libraries, which I've included in the new benchmarks, and JSZip has improved dramatically (version 3.6 was 40 times slower vs. currently only 40% slower).

I requested Blob outputs from each lib, without compression. I measured the time until the blob was ready, on my M1 Pro. Sounds fair?

**Experiemnt 1** consists of 4 files (total 539 MB) manually added to a file input from my local filesystem, so there is no latency and the ZIP format structural overhead is insignificant.

**Experiemnt 2** is a set of 6214 small TGA files (total 119 MB). I tried to load them with a file input as before, but my browsers kept throwing errors while processing the large array of Files. So I had to switch to a different method, where the files are served over HTTP locally by nginx and *fetched* lazily. Unfortunately, that causes some atrocious latency across the board.

**Experiemnt 3** is the same set of 6214 TGA files combined with very small PNG files for a total of 12 044 files (total 130 MB). This time, the files are *fetched* by a [DownloadStream](https://github.com/Touffy/dl-stream) to minimize latency.

|                   |        | `client-zip`@2.4.3 |  fflate@0.7.4  |  zip.js@2.7.14  |  conflux@4.0.3  |  JSZip@3.10.1   |
|:------------------|--------|-------------------:|---------------:|----------------:|----------------:|----------------:|
|  **experiment 1** | Safari |     1.647 (σ=21) s | 1.792 (σ=15) s |  1.912 (σ=80) s |  1.820 (σ=16) s |  2.122 (σ=60) s |
| baseline: 1.653 s | Chrome |     2.480 (σ=41) s |  1.601 (σ=4) s |  4.251 (σ=53) s |  4.268 (σ=44) s |  3.921 (σ=15) s |
|  **experiment 2** | Safari |     2.173 (σ=11) s | 2.157 (σ=23) s |  3.158 (σ=17) s |  1.794 (σ=13) s |  2.631 (σ=27) s |
| baseline: 0.615 s | Chrome |     3.567 (σ=77) s |  3.506 (σ=9) s |  5.689 (σ=17) s |  3.174 (σ=22) s |  4.602 (σ=50) s |
|  **experiment 3** | Safari |     1.768 (σ=12) s | 1.691 (σ=19) s |  3.149 (σ=45) s |  1.511 (σ=38) s |  2.703 (σ=79) s |
| baseline: 0.892 s | Chrome |     4.604 (σ=79) s | 3.972 (σ=85) s | 7.507 (σ=261) s |  3.812 (σ=80) s |  6.297 (σ=35) s |

The experiments were run 10 times (not counting a first run to let the JavaScript engine "warm up" and ensure the browser caches everything) for each lib and each dataset, *with the dev tools closed* (this is important, opening the dev tools has a noticeable impact on CPU and severe impact on HTTP latency). The numbers in the table are the mean time of the ten runs, with the standard deviation in parentheses.

For the baseline, I timed the `zip -0` process in my UNIX shell. As advertised, fflate run just as fast — in Chrome, anyway, and when there is no overhead for HTTP (experiment 1). In the same test, client-zip beats everyone else in Safari.

Conflux does particularly well in the second and third experiments thanks to its internal use of ReadableStreams, which seem to run faster than async generators.

Zip.js workers were disabled because I didn't want to bother fixing the error I got from the library. Using workers on this task could only help by sacrificing lots of memory, anyway. But I suppose Zip.js really needs those workers to offset its disgraceful single-threaded performance.

It's interesting that Chrome performs so much worse than Safari with client-zip and conflux, the two libraries that rely on WHATWG Streams and (in my case) async iterables, whereas it shows better (and extremely consistent) runtimes with fflate, which uses synchronous code with callbacks, in experiment 1. Zip.js and JSZip used to be faster in Chrome than Safari, but clearly things have changed. Experiments 2 and 3 are really taxing for Chrome.

In a different experiment using Deno to avoid storing very large output files, memory usage for any amount of data remained constant or close enough. My tests maxed out at 36.1 MB of RAM while processing nearly 6 GB.

Now, comparing bundle size is clearly unfair because the others do a bunch of things that my library doesn't. Here you go anyway (sizes are shown in decimal kilobytes):

<<<<<<< HEAD
|                    | `client-zip`@2.4.3 | fflate@0.7.4 | zip.js@2.7.14 | conflux@4.0.3 | JSZip@3.10.1  |
=======
|                    | `client-zip`@1.6.4 | fflate@0.7.4 | zip.js@2.7.14 | conflux@4.0.3 | JSZip@3.10.1  |
>>>>>>> 0b4a7b86
|--------------------|-------------------:|-------------:|--------------:|--------------:|--------------:|
| minified           |             6.3 kB |      29.8 kB |      163.2 kB |      198.8 kB |       94.9 kB |
| minified + gzipped |             2.6 kB |        11 kB |         58 kB |       56.6 kB |       27.6 kB |

The datasets I used in the new tests are not public domain, but nothing sensitive either ; I can send them if you ask.

# Known Issues

* MS Office documents must be stored using ZIP version 2.0 ; [use client-zip^1 to generate those](https://github.com/Touffy/client-zip/issues/59), you don't need client-zip^2 features for Office documents anyway.
* client-zip cannot be bundled by SSR frameworks that expect it to run server-side too ([workaround](https://github.com/Touffy/client-zip/issues/28#issuecomment-1018033984)).
* Firefox may kill a Service Worker that is still feeding a download ([workaround](https://github.com/Touffy/client-zip/issues/46#issuecomment-1259223708)).
* Safari could not download from a Service Worker until version 15.4 (released 4 march 2022).

# Roadmap

`client-zip` does not support compression, encryption, or any extra fields and attributes. It already meets the need that sparked its creation: combining many `fetch` responses into a one-click donwload for the end user.

**New in version 2**: it now generates Zip64 archives, which increases the limit on file size to 4 Exabytes (because of JavaScript numbers) and total size to 18 Zettabytes.
**New in version 2.2**: archive size can be predicted and used as the response's Content-Length.

If you need a feature, you're very welcome to [open an issue](https://github.com/Touffy/client-zip/issues) or submit a pull request.

### extra fields

Should be straightforward to implement if needed. Maybe `client-zip` should allow extending by third-party code so those extra fields can be plug-ins instead of built into the library.

The UNIX permissions in external attributes (ignored by many readers, though) are hardcoded to 664, could be made configurable.

### <del>ZIP64</del>

Done.

### compression

Limited use case. If the user is going to extract the archive just after downloading anyway, it's a waste of CPU. Implementation should be relatively easy with the new CompressionStream API. Incompatible with content-length prediction.

### encryption

AES and RSA encryption could have been implemented with [WebCrypto](https://www.w3.org/TR/WebCryptoAPI/). However, only the proprietary PKWARE utility supports strong encryption of file contents **and metadata**. Well-supported Zip encryption methods (even using AES) do not hide metadata, giving you questionable privacy. Therefore, **this feature is no longer planned for client-zip**.

### performance improvements

The current implementation does a fair bit of ArrayBuffer copying and allocation, much of which can be avoided with brand new (and sadly not widely supported yet) browser APIs like [`TextEncoder.encodeInto`](https://encoding.spec.whatwg.org/#dom-textencoder-encodeinto), [`TextEncoderStream`](https://encoding.spec.whatwg.org/#interface-textencoderstream), [BYOB Streams](https://streams.spec.whatwg.org/#byob-readers) and [`TransformStreams`](https://streams.spec.whatwg.org/#ts-model).

CRC-32 computation is, and will certainly remain, by far the largest performance bottleneck in client-zip. Currently, it is implemented with a version of Sarwate's standard algorithm in JavaScript. My initial experiments have shown that a version of the slice-by-8 algorithm using SIMD instructions in WebAssembly can run a bit faster, but the previous (simpler) WASM implementation is now slower than pure JavaScript.

# Notes

## A note about dates

The old DOS date/time format used by ZIP files is an unspecified "local time". Therefore, to ensure the best results for the end user, `client-zip` will use the client's own timezone (not UTC or something decided by the author), resulting in a ZIP archive that varies across different clients. If you write integration tests that expect an exact binary content, make sure you set the machine running the tests to the same timezone as the one that generated the expected content.

## How can I include folders in the archive ?

When the folder has contents, just include the folder hierarchy in its content's filenames (e.g. `{ name: "folder/file.ext", input }` will implicitly create "folder/" and place "file.ext" in it). Empty folders can be specified as `{ name: "folder/" }` (with **no size**, **no input**, and an optional lastModified property). Forward slashes even for Windows users !

Any input object that has no size and no input will be treated as a folder, and a trailing slash will be added to its filename when necessary. Conversely, any input object that has a size or input (even an empty string) will be treated as a file, and the trailing slash will be removed if present.

Usage of `predictLength` or the `metadata` option must be consistent with the actual input. For exampe, if `{ name: "file" }` is passed as metadata, client-zip will think it's an empty folder named "file/". If you then pass `{ input: "", name: "file" }` in the same order to `downloadZip`, it will store the contents as an empty file with no trailing slash ; therefore, the predicted length will be off by at least one.<|MERGE_RESOLUTION|>--- conflicted
+++ resolved
@@ -156,11 +156,7 @@
 
 Now, comparing bundle size is clearly unfair because the others do a bunch of things that my library doesn't. Here you go anyway (sizes are shown in decimal kilobytes):
 
-<<<<<<< HEAD
-|                    | `client-zip`@2.4.3 | fflate@0.7.4 | zip.js@2.7.14 | conflux@4.0.3 | JSZip@3.10.1  |
-=======
-|                    | `client-zip`@1.6.4 | fflate@0.7.4 | zip.js@2.7.14 | conflux@4.0.3 | JSZip@3.10.1  |
->>>>>>> 0b4a7b86
+|                    | `client-zip`@2.4.5 | fflate@0.7.4 | zip.js@2.7.14 | conflux@4.0.3 | JSZip@3.10.1  |
 |--------------------|-------------------:|-------------:|--------------:|--------------:|--------------:|
 | minified           |             6.3 kB |      29.8 kB |      163.2 kB |      198.8 kB |       94.9 kB |
 | minified + gzipped |             2.6 kB |        11 kB |         58 kB |       56.6 kB |       27.6 kB |
