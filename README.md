--- conflicted
+++ resolved
@@ -7,11 +7,7 @@
 
 `client-zip` concatenates multiple files (e.g. from multiple HTTP requests) into a single ZIP, **in the browser**, so you can let your users download all the files in one click. It does *not* compress the files or unzip existing archives.
 
-<<<<<<< HEAD
 `client-zip` is lightweight (5.7 kB minified, 2.2 kB gzipped), dependency-free, and 40 times faster than the old JSZip.
-=======
-`client-zip` is lightweight (4.6 kB minified, 2.1 kB gzipped), dependency-free, and 40 times faster than the old JSZip.
->>>>>>> 59a4cfef
 
 * [Quick Start](#Quick-Start)
 * [Compatibility](#Compatibility)
@@ -67,7 +63,7 @@
 ```typescript
 function downloadZip(files: ForAwaitable<InputTypes>, options?: Options): Response
 
-function makeZip(files: ForAwaitable<InputTypes>): ReadableStream
+function makeZip(files: ForAwaitable<InputTypes>, options?: Options): ReadableStream
 
 function predictLength(metadata: Iterable<MetadataTypes>): bigint
 ```
@@ -154,17 +150,10 @@
 
 Now, comparing bundle size is clearly unfair because the others do a bunch of things that my library doesn't. Here you go anyway (sizes are shown in decimal kilobytes):
 
-<<<<<<< HEAD
-|                    | `client-zip`@2.4.0 | fflate@0.7.4 | zip.js@2.7.6 | conflux@4.0.3 | JSZip@3.10.1  |
+|                    | `client-zip`@2.4.2 | fflate@0.7.4 | zip.js@2.7.6 | conflux@4.0.3 | JSZip@3.10.1  |
 |--------------------|-------------------:|-------------:|--------------:|--------------:|--------------:|
 | minified           |             5.7 kB |      29.8 kB |      162.3 kB |      198.8 kB |       94.9 kB |
 | minified + gzipped |             2.2 kB |        11 kB |       57.8 kB |       56.6 kB |       27.6 kB |
-=======
-|                    | `client-zip`@1.6.2 | fflate@0.7.4 | zip.js@2.7.6 | conflux@4.0.3 | JSZip@3.10.1  |
-|--------------------|-------------------:|-------------:|--------------:|--------------:|--------------:|
-| minified           |             4.6 kB |      29.8 kB |      162.3 kB |      198.8 kB |       94.9 kB |
-| minified + gzipped |             2.1 kB |        11 kB |       57.8 kB |       56.6 kB |       27.6 kB |
->>>>>>> 59a4cfef
 
 The datasets I used in the new tests are not public domain, but nothing sensitive either ; I can send them if you ask.
 
