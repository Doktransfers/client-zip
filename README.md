--- conflicted
+++ resolved
@@ -55,15 +55,9 @@
 
 The default release of version 2 targets ES2020 and is a bare ES6 module + an IIFE version optimized for ServiceWorkers. Version 1 packages were built for ES2018.
 
-<<<<<<< HEAD
 Though in itself not a feature of client-zip, streaming through a ServiceWorker is practically a must-have for large archives. Sadly, there's an old bug in Safari that made it impossible there until Technology Preview 138 (released 20 jan. 2022).
 
 When necessary, client-zip will generate Zip64 archives. Those are not readable by every ZIP reader out there, especially with the streaming flag.
-=======
-SSR frameworks like Next/Nuxt won’t be able to run — or even parse — client-zip on the server-side. Please look at [this issue for help on how to dynamically include client-zip in that scenario](https://github.com/Touffy/client-zip/issues/28#issuecomment-1018033984).
-
-The nozip64 release targets ES2018 and is a bare ES6 module + an IIFE version optimized for ServiceWorkers.
->>>>>>> 184912a6
 
 # Usage
 
@@ -71,14 +65,10 @@
 ```typescript
 function downloadZip(files: ForAwaitable<InputTypes>, options?: Options): Response
 
-function predictLength(metadata: Iterable<MetadataTypes>): number
+function predictLength(metadata: Iterable<MetadataTypes>): bigint
 ```
 
-<<<<<<< HEAD
-You give it an [(*async* or not) iterable a.k.a ForAwaitable](https://github.com/microsoft/TypeScript/issues/36153) list of inputs. Each input can be:
-=======
 `downloadZip` is obviously the main function and the only one exposed by the worker script. You give it an [(*async* or not) iterable a.k.a ForAwaitable](https://github.com/microsoft/TypeScript/issues/36153) list of inputs. Each input (`InputTypes`) can be:
->>>>>>> 184912a6
 * a [`Response`](https://developer.mozilla.org/en-US/docs/Web/API/Response)
 * a [`File`](https://developer.mozilla.org/en-US/docs/Web/API/File)
 * or an object with the properties:
@@ -92,9 +82,6 @@
 
 Unless your list of inputs is quite small, you should prefer generators (when zipping Files or other resources that are already available) and async generators (when zipping Responses so you can `fetch` them lazily, or other resources that are generated last-minute so you don't need to store them longer than necessary) to provide the inputs to `downloadZip`.
 
-<<<<<<< HEAD
-# Benchmarks
-=======
 ## Content-Length prediction
 
 Because of client-zip's streaming design, it can't look ahead at all the files to determine how big the complete archive will be. The returned `Response` will therefore not have a "Content-Length" header, and that can be problematic.
@@ -115,7 +102,8 @@
 In the case of `predictLength`, you can even save the return value and pass it later to `downloadZip` as the `length` option, instead of repeating the `metadata`.
 
 # Comparison with JSZip
->>>>>>> 184912a6
+
+# Benchmarks
 
 I started this project because I wasn't impressed with what appeared to be the only other ZIP library for browsers, [JSZip](https://stuk.github.io/jszip/). The JSZip website acknowledges its performance limitations, but now we can actually quantify them. I later found other libraries, which I've included in the new benchmarks.
 
@@ -155,6 +143,7 @@
 `client-zip` does not support compression, encryption, or any extra fields and attributes. It already meets the need that sparked its creation: combining many `fetch` responses into a one-click donwload for the end user.
 
 **New in version 2**: it now generates Zip64 archives, which increases the limit on file size to 4 Exabytes (because of JavaScript numbers) and total size to 18 Zettabytes.
+**New in version 2.2**: archive size can be predicted and used as the response's Content-Length.
 
 If you need a feature, you're very welcome to [open an issue](https://github.com/Touffy/client-zip/issues) or submit a pull request.
 
