![Test](https://github.com/Touffy/client-zip/workflows/Test/badge.svg)
![Size](https://badgen.net/bundlephobia/minzip/client-zip)
![Dependencies](https://badgen.net/bundlephobia/dependency-count/client-zip)
![Types](https://badgen.net/npm/types/client-zip)

# What is `client-zip` ?

`client-zip` concatenates multiple files (e.g. from multiple HTTP requests) into a single ZIP, in the browser, so you can let your users download all the files in one click. It does *not* compress the files or unzip existing archives.

`client-zip` is lightweight (4.6 kB minified, 2.1 kB gzipped), dependency-free, and 40 times faster than JSZip.

* [Quick Start](#Quick-Start)
* [Compatibility](#Compatibility)
* [Usage](#Usage)
* [Benchmarks](#Benchmarks)
* [Roadmap](#Roadmap)

# Quick Start

```sh
npm i client-zip@nozip64
```

<<<<<<< HEAD
or just load the module from your favorite CDN, like https://cdn.jsdelivr.net/npm/client-zip/index.js

For direct usage with a ServiceWorker's `importScripts`, a [worker.js](https://cdn.jsdelivr.net/npm/client-zip/worker.js) file is also available alongside the module.

**Warning:** this example is fine for a small archive (under 500 MiB, as many browsers don't allow larger Blobs anyway). For larger files, please have a look at the [Service Worker streaming demo](https://touffy.me/client-zip/demo/worker).
=======
(or just load the module from a CDN such as [UNPKG](https://unpkg.com/client-zip@nozip64/index.js) or [jsDelivr](https://cdn.jsdelivr.net/npm/client-zip@nozip64/index.js))

For direct usage with a ServiceWorker's `importScripts`, a [worker.js](https://unpkg.com/client-zip@nozip64/worker.js) file is also available alongside the module.
>>>>>>> 00923a3e

```javascript
import { downloadZip } from "https://cdn.jsdelivr.net/npm/client-zip/index.js"

async function downloadTestZip() {
  // define what we want in the ZIP
  const code = await fetch("https://raw.githubusercontent.com/Touffy/client-zip/master/src/index.ts")
  const intro = { name: "intro.txt", lastModified: new Date(), input: "Hello. This is the client-zip library." }

  // get the ZIP stream in a Blob
  const blob = await downloadZip([intro, code]).blob()

  // make and click a temporary link to download the Blob
  const link = document.createElement("a")
  link.href = URL.createObjectURL(blob)
  link.download = "test.zip"
  link.click()
  link.remove()

  // in real life, don't forget to revoke your Blob URLs if you use them
}
```

# Compatibility

This will only work in modern browsers with [`ReadableStream`](https://developer.mozilla.org/en-US/docs/Web/API/ReadableStream) support (that means no IE at all). The code relies heavily on async iterables and, since version 2, on BigInts, so it *will not work on anything earlier than 2020*. [Version 1.x](https://www.npmjs.com/package/client-zip/v/1.3.1) could be transpiled down to support browsers from as far back as mid-2015, as long as they have Streams.

The default release of version 2 targets ES2020 and is a bare ES6 module + an IIFE version optimized for ServiceWorkers. Version 1 packages were built for ES2018.

<<<<<<< HEAD
Though in itself not a feature of client-zip, streaming through a ServiceWorker is practically a must-have for large archives. Sadly, there's an old bug in Safari that made it impossible there until Technology Preview 138 (released 20 jan. 2022).

When necessary, client-zip will generate Zip64 archives. Those are not readable by every ZIP reader out there, especially with the streaming flag.
=======
The nozip64 release targets ES2018 and is a bare ES6 module + an IIFE version optimized for ServiceWorkers.
>>>>>>> 00923a3e

# Usage

The module exports (and the worker script globally defines) a single function:
```typescript
function downloadZip(files: ForAwaitable<InputTypes>): Response
```

You give it an [(*async* or not) iterable a.k.a ForAwaitable](https://github.com/microsoft/TypeScript/issues/36153) list of inputs. Each input can be:
* a [`Response`](https://developer.mozilla.org/en-US/docs/Web/API/Response)
* a [`File`](https://developer.mozilla.org/en-US/docs/Web/API/File)
* or an object with the properties:
  - `name`: the file name ; optional if your input is a File or a Response because they have relevant metadata
  - `lastModified`: last modification date of the file (defaults to `new Date()` unless the input is a File or Response with a valid "Last-Modified" header)
  - `input`: something that contains your data; it can be a `File`, a `Blob`, a `Response`, some kind of `ArrayView` or a raw `ArrayBuffer`, a `ReadableStream<Uint8Array>` (yes, only Uint8Arrays, but most APIs give you just that type anyway), an `AsyncIterable<ArrayBuffer | ArrayView | string>`, … or just a string.

The function returns a `Response` immediately. You don't need to wait for the whole ZIP to be ready. It's up to you if you want to pipe the Response somewhere (e.g. if you are using `client-zip` inside a ServiceWorker) or let the browser buffer it all in a Blob.

Unless your list of inputs is quite small, you should prefer generators (when zipping Files or other resources that are already available) and async generators (when zipping Responses so you can `fetch` them lazily, or other resources that are generated last-minute so you don't need to store them longer than necessary) to provide the inputs to `downloadZip`.

# Benchmarks

I started this project because I wasn't impressed with what appeared to be the only other ZIP library for browsers, [JSZip](https://stuk.github.io/jszip/). The JSZip website acknowledges its performance limitations, but now we can actually quantify them. I later found other libraries, which I've included in the new benchmarks.

I requested Blob outputs from each lib, without compression. I measured the time until the blob was ready, in Safari on my MacBook Pro. Sounds fair?

|                                           | baseline* | `client-zip`@2.0.0 | fflate@0.7.1 | conflux@3 | JSZip@3.6  |
|-------------------------------------------|----------:|-------------------:|-------------:|----------:|-----------:|
| 48.3 MB with 7 files                      |      5 ms |       360 ms (±10) |        ? |       ? | 14 686 ms (±102) |
| 310.6 MB with 37 photos and a short video |  1 559 ms |           2 527 ms |     2 621 ms |  2 934 ms | 126 205 ms |
| same 310.6 MB dataset but in Chrome       |  1 559 ms |           4 328 ms |     2 244 ms |  4 816 ms | 106 018 ms |
| 137.3 MB with 12 212 small TGA graphics   |  1 954 ms |          18 190 ms |    16 183 ms | 17 831 ms | too long ! |
| same 137.3 MB dataset in Chrome           |  1 954 ms |        too long ! |   too long ! | too long ! | too long ! |

The experiments were run about 10 times for each lib and each dataset with a few seconds of rest between each run, except JSZip for all but the first experiment because I did not have the patience. The number in the table is the median. I am no statistician but (based on the first line, where I have stable measurements for both) it looks very much like client-zip is **over 40 times faster** than JSZip 😜

*For the baseline, I timed the `zip` process in my UNIX shell — clearly there is much room for improvement.

The files were served over HTTP/1.1 by nginx running on localhost, with cache enabled (not that it makes a difference). The overhead of HTTP (not network, just having to go through the layers) really shows in the dataset with 12k files.

It's interesting that Chrome performs so much worse than Safari with client-zip and conflux, the two libraries that rely on WHATWG Streams and (in my case) async iterables, whereas it shows better runtimes with fflate (slightly) and JSZip (by a lot, though it may be a fluke as I did not repeat the 2-minutes long experiment), both of which use synchronous code with callbacks.

Finally, I tried to run the experiment with 12k small files in Chrome, but it didn't finish after a few minutes so I gave up. Perhaps something to do with an inefficient handling of HTTP requests (I did disable network logging and enable network cache, but saw no impovement).

Memory usage for any amount of data (when streaming using a ServiceWorker, or, in my test case for Zip64, deno) will remain constant or close enough. My tests maxed out at 36.1 MB of RAM while processing nearly 6 GB.

Now, comparing bundle size is clearly unfair because the others do a bunch of things that my library doesn't. Here you go anyway (sizes are shown in decimal kilobytes):

|                    | `client-zip`@2.0.0 | fflate@0.7.1 | conflux@3 | JSZip@3.6 |
|--------------------|-------------------:|-------------:|----------:|----------:|
| minified           |             4.6 kB |        29 kB |    185 kB |     96 kB |
| minified + gzipped |             2.1 kB |        11 kB |     53 kB |     27 kB |

The datasets I used in the new tests are not public domain, but nothing sensitive either ; I can send them if you ask.

# Roadmap

`client-zip` does not support compression, encryption, or any extra fields and attributes. It already meets the need that sparked its creation: combining many `fetch` responses into a one-click donwload for the end user.

**New in version 2**: it now generates Zip64 archives, which increases the limit on file size to 4 Exabytes (because of JavaScript numbers) and total size to 18 Zettabytes.

If you need a feature, you're very welcome to [open an issue](https://github.com/Touffy/client-zip/issues) or submit a pull request.

### extra fields

Should be straightforward to implement if needed. Maybe `client-zip` should allow extending by third-party code so those extra fields can be plug-ins instead of built into the library.

The UNIX permissions in external attributes (ignored by many readers, though) are hardcoded to 664, could be made configurable.

### <del>ZIP64</del>

<<<<<<< HEAD
Done.
=======
The most obviously useful feature, ZIP64 allows the archive to contain files larger than 4GB and to exceed 4GB in total.

It is implemented in [client-zip 2](https://github.com/Touffy/client-zip/tree/master).
>>>>>>> 00923a3e

### compression

Limited use case. If the user is going to extract the archive just after downloading anyway, it's a waste of CPU. Implementation would involve WebAssembly modules for ZLIB and other possible algorithms, which are more complex than CRC32 (currently the only WebAssembly module in this library).

### encryption

AES and RSA encryption could be implemented quite easily with [WebCrypto](https://www.w3.org/TR/WebCryptoAPI/). I just don't see any use case for it (but if there is one, compression would be relevant for it too).

### performance improvements

The current implementation does a fair bit of ArrayBuffer copying and allocation, much of which can be avoided with brand new (and sadly not widely supported yet) browser APIs like [`TextEncoder.encodeInto`](https://encoding.spec.whatwg.org/#dom-textencoder-encodeinto), [`TextEncoderStream`](https://encoding.spec.whatwg.org/#interface-textencoderstream), [BYOB Streams](https://streams.spec.whatwg.org/#byob-readers) and [`TransformStreams`](https://streams.spec.whatwg.org/#ts-model).

CRC-32 computation is, and will certainly remain, by far the largest performance bottleneck in client-zip. Currently, it is implemented with a version of Sarwate's standard algorithm in WebAssmebly. My initial experiments have shown that a naive version of the slice-by-8 algorithm runs no faster than that. I expect that slice-by-8 can ultimately quadruple the processing speed, but only if it takes advantage of the SIMD instructions in WebAssembly which, right now, are at best experimentally supported in browsers. Still, the performance gain is significant enough for client-zip that I would ship it along with the current implementation (as a fallback when SIMD is not supported).

## WebAssembly and Content Security Policy

In order to load the WebAssembly module in client-zip with [Content Security Policy](https://www.w3.org/TR/CSP3/) enabled (now on by default in Chrome), you have to allow `script-src` from the origin where client-zip is fetched, with `'unsafe-wasm-eval'` (and, unfortunately, `unsafe-eval` for browsers that do not yet implement the former). Your CSP header could look like this (assuming you self-host all your scripts including client-zip) :

```
Content-Security-Policy: default-src 'self'; script-src 'self' 'unsafe-wasm-eval' 'unsafe-eval'; connect-src *;
```

The `connect-src` part defines where your page can `fetch` from (`*` means "anywhere", obviously), and that's probably how you get the data for the Zip files, so be sure to set it accordingly.

It is possible to avoid specifying all those unsafe (the word is a little melodramatic) policies, by using [SubResource Integrity](https://w3c.github.io/webappsec-subresource-integrity/) and `strict-dynamic` instead. If you have user-generated content embedded in your website’s HTML then you should already be well acquainted with the finer points of CSPs. If not, it’s too complicated to fit on this page.

## A note about dates

The old DOS date/time format used by ZIP files is an unspecified "local time". Therefore, to ensure the best results for the end user, `client-zip` will use the client's own timezone (not UTC or something decided by the author), resulting in a ZIP archive that varies across different clients. If you write integration tests that expect an exact binary content, make sure you set the machine running the tests to the same timezone as the one that generated the expected content.<|MERGE_RESOLUTION|>--- conflicted
+++ resolved
@@ -18,20 +18,12 @@
 # Quick Start
 
 ```sh
-npm i client-zip@nozip64
+npm i client-zip
 ```
 
-<<<<<<< HEAD
-or just load the module from your favorite CDN, like https://cdn.jsdelivr.net/npm/client-zip/index.js
+(or just load the module from a CDN such as [UNPKG](https://unpkg.com/client-zip/index.js) or [jsDelivr](https://cdn.jsdelivr.net/npm/client-zip/index.js))
 
-For direct usage with a ServiceWorker's `importScripts`, a [worker.js](https://cdn.jsdelivr.net/npm/client-zip/worker.js) file is also available alongside the module.
-
-**Warning:** this example is fine for a small archive (under 500 MiB, as many browsers don't allow larger Blobs anyway). For larger files, please have a look at the [Service Worker streaming demo](https://touffy.me/client-zip/demo/worker).
-=======
-(or just load the module from a CDN such as [UNPKG](https://unpkg.com/client-zip@nozip64/index.js) or [jsDelivr](https://cdn.jsdelivr.net/npm/client-zip@nozip64/index.js))
-
-For direct usage with a ServiceWorker's `importScripts`, a [worker.js](https://unpkg.com/client-zip@nozip64/worker.js) file is also available alongside the module.
->>>>>>> 00923a3e
+For direct usage with a ServiceWorker's `importScripts`, a [worker.js](https://unpkg.com/client-zip/worker.js) file is also available alongside the module.
 
 ```javascript
 import { downloadZip } from "https://cdn.jsdelivr.net/npm/client-zip/index.js"
@@ -57,17 +49,13 @@
 
 # Compatibility
 
-This will only work in modern browsers with [`ReadableStream`](https://developer.mozilla.org/en-US/docs/Web/API/ReadableStream) support (that means no IE at all). The code relies heavily on async iterables and, since version 2, on BigInts, so it *will not work on anything earlier than 2020*. [Version 1.x](https://www.npmjs.com/package/client-zip/v/1.3.1) could be transpiled down to support browsers from as far back as mid-2015, as long as they have Streams.
+This will only work in modern browsers with [`ReadableStream`](https://developer.mozilla.org/en-US/docs/Web/API/ReadableStream) support (that means no IE at all). The code relies heavily on async iterables and, since version 2, on BigInts, so it *will not work on anything earlier than 2020*. [Version 1.x](https://www.npmjs.com/package/client-zip/v/nozip64) could be transpiled down to support browsers from as far back as mid-2015, as long as they have Streams.
 
 The default release of version 2 targets ES2020 and is a bare ES6 module + an IIFE version optimized for ServiceWorkers. Version 1 packages were built for ES2018.
 
-<<<<<<< HEAD
 Though in itself not a feature of client-zip, streaming through a ServiceWorker is practically a must-have for large archives. Sadly, there's an old bug in Safari that made it impossible there until Technology Preview 138 (released 20 jan. 2022).
 
 When necessary, client-zip will generate Zip64 archives. Those are not readable by every ZIP reader out there, especially with the streaming flag.
-=======
-The nozip64 release targets ES2018 and is a bare ES6 module + an IIFE version optimized for ServiceWorkers.
->>>>>>> 00923a3e
 
 # Usage
 
@@ -139,13 +127,7 @@
 
 ### <del>ZIP64</del>
 
-<<<<<<< HEAD
 Done.
-=======
-The most obviously useful feature, ZIP64 allows the archive to contain files larger than 4GB and to exceed 4GB in total.
-
-It is implemented in [client-zip 2](https://github.com/Touffy/client-zip/tree/master).
->>>>>>> 00923a3e
 
 ### compression
 
