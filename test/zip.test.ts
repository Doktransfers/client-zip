--- conflicted
+++ resolved
@@ -1,14 +1,8 @@
 import { assertEquals, assertStrictEquals } from "https://deno.land/std@0.132.0/testing/asserts.ts"
 import { Buffer } from "https://deno.land/std@0.132.0/io/buffer.ts"
-<<<<<<< HEAD
-import { fileHeader, fileData, dataDescriptor, centralHeader, zip64ExtraField, contentLength } from "../src/zip.ts"
+import { fileHeader, fileData, dataDescriptor, centralHeader, zip64ExtraField, contentLength, flagNameUTF8 } from "../src/zip.ts"
 import type { ZipFileDescription, ZipFolderDescription } from "../src/input.ts"
 import type { Metadata } from "../src/metadata.ts"
-=======
-import { fileHeader, fileData, dataDescriptor, centralHeader, contentLength, flagNameUTF8 } from "../src/zip.ts"
-import type { ZipFileDescription } from "../src/input.ts"
-import type { Metadata } from "../src/metadata.ts";
->>>>>>> 59a4cfef
 
 const BufferFromHex = (hex: string) => new Uint8Array(Array.from(hex.matchAll(/.{2}/g), ([s]) => parseInt(s, 16)))
 
@@ -17,14 +11,11 @@
 const specDate = new Date("2019-04-26T02:00")
 const invalidUTF8 = BufferFromHex("fe")
 
-<<<<<<< HEAD
-const baseFile: ZipFileDescription & Metadata = Object.freeze({ isFile: true, bytes: new Uint8Array(zipSpec), encodedName: specName, modDate: specDate })
+const baseFile: ZipFileDescription & Metadata = Object.freeze(
+  { isFile: true, bytes: new Uint8Array(zipSpec), encodedName: specName, nameIsBuffer: false, modDate: specDate })
 
-const baseFolder: ZipFolderDescription & Metadata = Object.freeze({ isFile: false, encodedName: new TextEncoder().encode("folder"), modDate: specDate })
-=======
-const baseFile: ZipFileDescription & Metadata = Object.freeze(
-  { bytes: new Uint8Array(zipSpec), encodedName: specName, nameIsBuffer: false, modDate: specDate })
->>>>>>> 59a4cfef
+const baseFolder: ZipFolderDescription & Metadata = Object.freeze(
+  { isFile: false, encodedName: new TextEncoder().encode("folder"), nameIsBuffer: false, modDate: specDate })
 
 Deno.test("the ZIP fileHeader function makes file headers", () => {
   const file = {...baseFile}
@@ -43,7 +34,7 @@
 Deno.test("the ZIP fileHeader function merges extra flags", () => {
   const file = {...baseFile}
   const actual = fileHeader(file, 0x808)
-  const expected = BufferFromHex("504b030414000808000000109a4e0000000000000000000000000b000000")
+  const expected = BufferFromHex("504b03042d000808000000109a4e0000000000000000000000000b000000")
   assertEquals(actual, expected)
 })
 
@@ -91,18 +82,25 @@
   assertEquals(actual, expected)
 })
 
-<<<<<<< HEAD
+Deno.test("the ZIP centralHeader function merges extra flags", () => {
+  const file = {...baseFile, uncompressedSize: 0x10203040n, crc: 0x12345678}
+  const offset = 0x01020304n
+  const actual = centralHeader(file, offset, 0x808)
+  const expected = BufferFromHex("504b01022d032d000808000000109a4e7856341240302010403020100b0000000000000000000000b48104030201")
+  assertEquals(actual, expected)
+})
+
 Deno.test("the ZIP centralHeader function makes ZIP64 central record file headers", () => {
   const file = {...baseFile, uncompressedSize: 0x110203040n, crc: 0x12345678}
   const offset = 0x101020304n
-  const actual = centralHeader(file, offset, 28)
+  const actual = centralHeader(file, offset, 0, 28)
   const expected = BufferFromHex("504b01022d032d000800000000109a4e78563412ffffffffffffffff0b001c000000000000000000b481ffffffff")
   assertEquals(actual, expected)
 })
 
 Deno.test("the ZIP centralHeader function makes central record folder headers", () => {
   const offset = 0x01020304n
-  const actual = centralHeader(baseFolder, offset, 0)
+  const actual = centralHeader(baseFolder, offset, 0, 0)
   const expected = BufferFromHex("504b01022d032d000800000000109a4e000000000000000000000000060000000000000000000000fd4104030201")
   assertEquals(actual, expected)
 })
@@ -112,18 +110,10 @@
   const offset = 0x01020304n
   const actual = zip64ExtraField(file, offset, 28)
   const expected = BufferFromHex("01001800403020100000000040302010000000000403020100000000")
-=======
-Deno.test("the ZIP centralHeader function merges extra flags", () => {
-  const file = {...baseFile, uncompressedSize: 0x10203040, crc: 0x12345678}
-  const offset = 0x01020304
-  const actual = centralHeader(file, offset, 0x808)
-  const expected = BufferFromHex("504b0102150314000808000000109a4e7856341240302010403020100b0000000000000000000000b48104030201")
->>>>>>> 59a4cfef
   assertEquals(actual, expected)
 })
 
 Deno.test("the contentLength function accurately predicts the length of an archive", () => {
-<<<<<<< HEAD
   const actual = contentLength([{uncompressedSize: BigInt(zipSpec.byteLength), encodedName: specName}])
   const expected = 171462n
   assertEquals(actual, expected)
@@ -141,16 +131,6 @@
     {uncompressedSize: BigInt(zipSpec.byteLength), encodedName: specName},
   ])
   const expected = 4565683956n
-=======
-  const actual = contentLength([{uncompressedSize: zipSpec.byteLength, encodedName: specName, nameIsBuffer: false}])
-  const expected = 171462
->>>>>>> 59a4cfef
-  assertEquals(actual, expected)
-})
-
-Deno.test("the contentLength function does not throw on zero-length files", () => {
-  const actual = contentLength([{uncompressedSize: 0, encodedName: specName, nameIsBuffer: false}])
-  const expected = 136
   assertEquals(actual, expected)
 })
 
