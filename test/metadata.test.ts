import { assertEquals, assertThrows } from "https://deno.land/std@0.132.0/testing/asserts.ts"
import { normalizeMetadata } from "../src/metadata.ts"

const encodedName = new TextEncoder().encode("test.txt")
const encodedFolderName = new TextEncoder().encode("root/folder/")

/************************************** Responses **************************************/

Deno.test("normalizeMetadata needs a filename along Responses with insufficient metadata", () => {
  assertThrows(() => normalizeMetadata(new Response("four", {
    headers: { "content-disposition": "attachment" }
  })), Error, "The file must have a name.")
})

Deno.test("normalizeMetadata guesses filename from Content-Disposition", () => {
  const metadata = normalizeMetadata(new Response("four", {
    headers: { "content-disposition": "attachment; filename=test.txt" }
  }))
<<<<<<< HEAD
  assertEquals(metadata, { uncompressedSize: 0n, encodedName })
=======
  assertEquals(metadata, { uncompressedSize: 0, encodedName, nameIsBuffer: false })
>>>>>>> 59a4cfef
})

Deno.test("normalizeMetadata guesses filename from a Response URL", () => {
  const response = Object.create(Response.prototype, {
    url: { get() { return "https://example.com/path/test.txt" } },
    headers: { get() { return new Headers() } }
  })
  const metadata = normalizeMetadata(response)
<<<<<<< HEAD
  assertEquals(metadata, { uncompressedSize: 0n, encodedName })
=======
  assertEquals(metadata, { uncompressedSize: 0, encodedName, nameIsBuffer: false })
>>>>>>> 59a4cfef
})

Deno.test("normalizeMetadata guesses filename from a Response URL with trailing slash", () => {
  const response = Object.create(Response.prototype, {
    url: { get() { return "https://example.com/path/test.txt/" } },
    headers: { get() { return new Headers() } }
  })
  const metadata = normalizeMetadata(response)
<<<<<<< HEAD
  assertEquals(metadata, { uncompressedSize: 0n, encodedName })
=======
  assertEquals(metadata, { uncompressedSize: 0, encodedName, nameIsBuffer: false })
>>>>>>> 59a4cfef
})

/**************************************   Files   **************************************/

Deno.test("normalizeMetadata reads filename and size from a File", () => {
  const metadata = normalizeMetadata(new File(["four"], "test.txt"))
<<<<<<< HEAD
  assertEquals(metadata, { uncompressedSize: 4n, encodedName })
})

/**************************************  Folders  **************************************/

Deno.test("normalizeMetadata fixes trailing slashes in folder names", () => {
  const metadata = normalizeMetadata(undefined, new TextEncoder().encode("root/folder"))
  assertEquals(metadata, { uncompressedSize: 0n, encodedName: encodedFolderName })
})

Deno.test("normalizeMetadata fixes trailing slashes in file names", () => {
  const metadata = normalizeMetadata(undefined, encodedFolderName, 0n)
  assertEquals(metadata, { uncompressedSize: 0n, encodedName: new TextEncoder().encode("root/folder") })
=======
  assertEquals(metadata, { uncompressedSize: 4, encodedName, nameIsBuffer: false })
>>>>>>> 59a4cfef
})<|MERGE_RESOLUTION|>--- conflicted
+++ resolved
@@ -16,11 +16,7 @@
   const metadata = normalizeMetadata(new Response("four", {
     headers: { "content-disposition": "attachment; filename=test.txt" }
   }))
-<<<<<<< HEAD
-  assertEquals(metadata, { uncompressedSize: 0n, encodedName })
-=======
-  assertEquals(metadata, { uncompressedSize: 0, encodedName, nameIsBuffer: false })
->>>>>>> 59a4cfef
+  assertEquals(metadata, { uncompressedSize: 0n, encodedName, nameIsBuffer: false })
 })
 
 Deno.test("normalizeMetadata guesses filename from a Response URL", () => {
@@ -29,11 +25,7 @@
     headers: { get() { return new Headers() } }
   })
   const metadata = normalizeMetadata(response)
-<<<<<<< HEAD
-  assertEquals(metadata, { uncompressedSize: 0n, encodedName })
-=======
-  assertEquals(metadata, { uncompressedSize: 0, encodedName, nameIsBuffer: false })
->>>>>>> 59a4cfef
+  assertEquals(metadata, { uncompressedSize: 0n, encodedName, nameIsBuffer: false })
 })
 
 Deno.test("normalizeMetadata guesses filename from a Response URL with trailing slash", () => {
@@ -42,32 +34,24 @@
     headers: { get() { return new Headers() } }
   })
   const metadata = normalizeMetadata(response)
-<<<<<<< HEAD
-  assertEquals(metadata, { uncompressedSize: 0n, encodedName })
-=======
-  assertEquals(metadata, { uncompressedSize: 0, encodedName, nameIsBuffer: false })
->>>>>>> 59a4cfef
+  assertEquals(metadata, { uncompressedSize: 0n, encodedName, nameIsBuffer: false })
 })
 
 /**************************************   Files   **************************************/
 
 Deno.test("normalizeMetadata reads filename and size from a File", () => {
   const metadata = normalizeMetadata(new File(["four"], "test.txt"))
-<<<<<<< HEAD
-  assertEquals(metadata, { uncompressedSize: 4n, encodedName })
+  assertEquals(metadata, { uncompressedSize: 4n, encodedName, nameIsBuffer: false })
 })
 
 /**************************************  Folders  **************************************/
 
 Deno.test("normalizeMetadata fixes trailing slashes in folder names", () => {
   const metadata = normalizeMetadata(undefined, new TextEncoder().encode("root/folder"))
-  assertEquals(metadata, { uncompressedSize: 0n, encodedName: encodedFolderName })
+  assertEquals(metadata, { uncompressedSize: 0n, encodedName: encodedFolderName, nameIsBuffer: true })
 })
 
 Deno.test("normalizeMetadata fixes trailing slashes in file names", () => {
   const metadata = normalizeMetadata(undefined, encodedFolderName, 0n)
-  assertEquals(metadata, { uncompressedSize: 0n, encodedName: new TextEncoder().encode("root/folder") })
-=======
-  assertEquals(metadata, { uncompressedSize: 4, encodedName, nameIsBuffer: false })
->>>>>>> 59a4cfef
+  assertEquals(metadata, { uncompressedSize: 0n, encodedName: new TextEncoder().encode("root/folder"), nameIsBuffer: true })
 })