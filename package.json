{
  "name": "client-zip",
<<<<<<< HEAD
  "version": "2.0.1",
=======
  "version": "1.4.0",
>>>>>>> 00923a3e
  "description": "A tiny and fast client-side streaming ZIP generator",
  "browser": "index.js",
  "module": "index.js",
  "types": "index.d.ts",
  "scripts": {
    "start": "npm run build:module && npm run build:worker",
    "build:module": "esbuild --target=es2020 --bundle src/index.ts --format=esm | terser --config-file terser.json --module -o index.js",
    "build:worker": "esbuild --target=es2020 --bundle src/worker.ts --format=iife --global-name=downloadZip | terser --config-file terser.json -o worker.js",
    "test": "deno test --allow-read test/"
  },
  "repository": {
    "type": "git",
    "url": "git@github.com:Touffy/client-zip.git"
  },
  "keywords": [
    "zip",
    "stream",
    "browser",
    "zip64"
  ],
  "author": "David Junger <tffy@free.fr>",
  "license": "MIT",
  "devDependencies": {
    "esbuild": "^0.8.57",
    "terser": "^5.6.0"
  }
}<|MERGE_RESOLUTION|>--- conflicted
+++ resolved
@@ -1,10 +1,6 @@
 {
   "name": "client-zip",
-<<<<<<< HEAD
-  "version": "2.0.1",
-=======
-  "version": "1.4.0",
->>>>>>> 00923a3e
+  "version": "2.1.0",
   "description": "A tiny and fast client-side streaming ZIP generator",
   "browser": "index.js",
   "module": "index.js",
