{
  "name": "client-zip",
<<<<<<< HEAD
  "version": "2.4.6",
=======
  "version": "1.7.0",
>>>>>>> aa961da1
  "description": "A tiny and fast client-side streaming ZIP generator",
  "browser": "index.js",
  "module": "index.js",
  "types": "index.d.ts",
  "type": "module",
  "exports": {
    ".": "./index.js"
  },
  "scripts": {
    "start": "npm run build:module && npm run build:worker",
    "build:module": "esbuild --target=es2020 --bundle src/index.ts --format=esm | terser --config-file terser.json --module -o index.js",
    "build:worker": "esbuild --target=es2020 --bundle src/worker.ts --format=iife --global-name=downloadZip | terser --config-file terser.json -o worker.js",
    "test": "deno test --allow-read test/"
  },
  "repository": {
    "type": "git",
    "url": "git@github.com:Touffy/client-zip.git"
  },
  "keywords": [
    "zip",
    "stream",
    "browser",
    "zip64"
  ],
  "author": "David Junger <tffy@free.fr>",
  "license": "MIT",
  "devDependencies": {
    "esbuild": "^0.25.1",
    "terser": "~5.39"
  }
}<|MERGE_RESOLUTION|>--- conflicted
+++ resolved
@@ -1,10 +1,6 @@
 {
   "name": "client-zip",
-<<<<<<< HEAD
-  "version": "2.4.6",
-=======
-  "version": "1.7.0",
->>>>>>> aa961da1
+  "version": "2.5.0",
   "description": "A tiny and fast client-side streaming ZIP generator",
   "browser": "index.js",
   "module": "index.js",
