--- conflicted
+++ resolved
@@ -1,10 +1,6 @@
 {
   "name": "client-zip",
-<<<<<<< HEAD
   "version": "2.1.0",
-=======
-  "version": "1.5.0",
->>>>>>> 184912a6
   "description": "A tiny and fast client-side streaming ZIP generator",
   "browser": "index.js",
   "module": "index.js",
@@ -28,12 +24,7 @@
   "author": "David Junger <tffy@free.fr>",
   "license": "MIT",
   "devDependencies": {
-<<<<<<< HEAD
-    "esbuild": "^0.8.57",
-    "terser": "^5.6.0"
-=======
     "esbuild": "^0.14.36",
     "terser": "^5.12.1"
->>>>>>> 184912a6
   }
 }